--- conflicted
+++ resolved
@@ -23,17 +23,11 @@
     return new_num, error * mult
 
 
-<<<<<<< HEAD
 def get_amu_channel(spec_bin_size, start_time,  mass_over_time, mass_offset, amu=100):
-=======
-<<<<<<< HEAD
-def get_100amu_channel(spec_bin_size, start_time,  mass_over_time, mass_offset):
->>>>>>> 5bed9293
     '''
     Calculate the channel which corresponds to 100 AMU for a spectra slope
     and offset values.
     '''
-<<<<<<< HEAD
     return (((amu**(.5) - mass_offset) / mass_over_time) - start_time) * 1 / (.001 * spec_bin_size)
 
 
@@ -49,39 +43,17 @@
     Calculate the slope which moves a channel from its current AMU to the given AMU
     '''
     return (amu**(.5) - mass_offset) / (channel * (.001 * spec_bin_size) + start_time)
-
-
-=======
-    return (((10 - mass_offset) / mass_over_time) - start_time) * 1 / (.001 * spec_bin_size)
 
 
 def generate_data(data, tens, modifier, ranges=[0.2, 0.4, .6],
                   multi_class=False, slope_cat=False, sub_one=False,
-                  precision=.003, slope_mods=False, slope_modifiers=[3, 2]):
+                  bad_amt=.0035, good_amt=.0015, slope_mods=False, slope_modifiers=[3, 2]):
     '''
     Takes calibrated ToF-MS data and adds error to the offset and mass.
     Returns classification dataset 0: acceptable error, 1: unacceptable error
     If multi_class:1: offset error, 2: slope error, 3: both. Does not 
     recalibrate with new slope and offset values.
 
-=======
->>>>>>> 5bed9293
-def generate_data(data, tens, modifier, ranges=[0.2, 0.4, .6],
-                  multi_class=False, slope_cat=False, sub_one=False,
-                  bad_amt=.0035, good_amt=.0015, slope_mods=False, slope_modifiers=[3, 2]):
-    '''
-    Takes calibrated ToF-MS data and adds error to the offset and mass.
-<<<<<<< HEAD
-    Returns classification dataset 0: acceptable error, 1: unacceptable error
-    If multi_class:1: offset error, 2: slope error, 3: both. Does not 
-    recalibrate with new slope and offset values.
-
-=======
-    Returns multiclass classification dataset 0: no error,
-    1: offset error, 2: slope error, 3: both. Does not recalibrate with new 
-    slope and offset values
->>>>>>> 6e7287a5bb7e4e5a78a7526856ea662901eed0dc
->>>>>>> 5bed9293
 
     Arguments -------
     data: dataframe to add error to
@@ -105,11 +77,7 @@
     new_slope = []
     new_offset = []
     for row in err_data.itertuples():
-<<<<<<< HEAD
         chan_100 = get_amu_channel(row.SpecBinSize, row.StartFlightTime,
-=======
-        chan_100 = get_100amu_channel(row.SpecBinSize, row.StartFlightTime,
->>>>>>> 5bed9293
                                       row.MassOverTime, row.MassOffset)
         init_100 = mass_formula(np.array(chan_100), row.SpecBinSize,
                                 row.StartFlightTime, row.MassOverTime,
@@ -117,10 +85,6 @@
         
         num = np.random.rand(1)
         if num < ranges[0]: #slope only
-<<<<<<< HEAD
-=======
-<<<<<<< HEAD
->>>>>>> 5bed9293
             ten = tens
             mod = modifier
             if slope_mods:
@@ -128,27 +92,15 @@
                 mod = slope_modifiers[1]
 
             slope, sl_err = add_error(row.MassOverTime, tens=ten, modifier=mod, sub_one=sub_one)
-<<<<<<< HEAD
-=======
-=======
-            target.append(2)
-            slope, sl_err = add_error(row[slope_index], tens=tens, modifier=modifier, sub_one=sub_one)
->>>>>>> 6e7287a5bb7e4e5a78a7526856ea662901eed0dc
->>>>>>> 5bed9293
             error_percent_slope.append(sl_err)
             new_slope.append(slope)
             new_offset.append(row.MassOffset)
             error_percent_offset.append(0)
-<<<<<<< HEAD
-=======
-<<<<<<< HEAD
->>>>>>> 5bed9293
             new_100 = mass_formula(np.array(chan_100), row.SpecBinSize,
                                 row.StartFlightTime, slope,
                                 row.MassOffset)
             diff_100 = init_100 - new_100
             err_amt.append(diff_100)
-<<<<<<< HEAD
             diff_100 = abs(diff_100)
             if abs(diff_100) > good_amt:
                 if multi_class:
@@ -157,45 +109,6 @@
                     if diff_100 > bad_amt:
                         target.append(2)
                     else: target.append(1)
-=======
-            if abs(diff_100) > precision:
-                if multi_class:
-                    target.append(2)
-                else:
-                    target.append(1)
-            else:
-                target.append(0)
-        elif num >= ranges[0] and num < ranges[1]: # both
-            ten = tens
-            mod = modifier
-            if slope_mods:
-                ten = slope_modifiers[0]
-            offset, off_err = add_error(row.MassOffset, tens=tens, modifier=modifier, sub_one=sub_one)
-            error_percent_offset.append(off_err)
-            new_offset.append(offset)
-            slope, sl_err = add_error(row.MassOverTime, tens=ten, modifier=mod, sub_one=sub_one)
-            error_percent_slope.append(sl_err)
-            new_slope.append(slope)
-            new_100 = mass_formula(np.array(chan_100), row.SpecBinSize,
-                                row.StartFlightTime, slope, offset)
-            diff_100 = init_100 - new_100
-            err_amt.append(diff_100)
-            if abs(diff_100) > precision:
-                if multi_class:
-                    if slope_cat:
-                        target.append(2)
-                    else:
-                        target.append(3)
-                else:
-                    target.append(1)
-            else:
-                target.append(0)
-        elif num >= ranges[1] and num < ranges[2]: # offset only
-=======
-        elif num >= ranges[0] and num < ranges[1]: # both
-            if slope_cat:
-                target.append(2)
->>>>>>> 5bed9293
             else:
                 target.append(0)
         elif num >= ranges[0] and num < ranges[1]: # both
@@ -226,60 +139,29 @@
             else:
                 target.append(0)
         elif num >= ranges[1] and num < ranges[2]: # offset only
-<<<<<<< HEAD
-=======
-            target.append(1)
->>>>>>> 6e7287a5bb7e4e5a78a7526856ea662901eed0dc
->>>>>>> 5bed9293
             error_percent_slope.append(0)
             offset, off_err = add_error(row.MassOffset, tens=tens, modifier=modifier, sub_one=sub_one)
             error_percent_offset.append(off_err)
             new_offset.append(offset)
-<<<<<<< HEAD
-=======
-<<<<<<< HEAD
->>>>>>> 5bed9293
             new_slope.append(row.MassOverTime)
             new_100 = mass_formula(np.array(chan_100), row.SpecBinSize,
                                 row.StartFlightTime, row.MassOverTime,
                                 offset)
             diff_100 = init_100 - new_100
             err_amt.append(diff_100)
-<<<<<<< HEAD
             if abs(diff_100) > good_amt:
                 if diff_100 > bad_amt:
                         target.append(2)
                 else: target.append(1)
             else:
                 target.append(0)
-=======
-            if abs(diff_100) > precision:
-                target.append(1)
-            else:
-                target.append(0)
-=======
-            new_slope.append(row[slope_index])
->>>>>>> 6e7287a5bb7e4e5a78a7526856ea662901eed0dc
->>>>>>> 5bed9293
         else: # none
             target.append(0)
             error_percent_slope.append(0)
             error_percent_offset.append(0)
-<<<<<<< HEAD
             err_amt.append(0)
             new_slope.append(row.MassOverTime)
             new_offset.append(row.MassOffset)    
-=======
-<<<<<<< HEAD
-            err_amt.append(0)
-            new_slope.append(row.MassOverTime)
-            new_offset.append(row.MassOffset)    
-=======
-            new_slope.append(row[slope_index])
-            new_offset.append(row.MassOffset)
-    
->>>>>>> 6e7287a5bb7e4e5a78a7526856ea662901eed0dc
->>>>>>> 5bed9293
         
     err_data['target'] = target
     err_data['err_prop_slope'] = error_percent_slope
@@ -307,15 +189,7 @@
     return ((channels * .001 * spec_bin_size + start_time) * mass_over_time + mass_offset)**2
 
 
-<<<<<<< HEAD
 def generate_calibrated_data(data, numba=False):
-=======
-<<<<<<< HEAD
-def generate_calibrated_data(data, numba=False):
-=======
-def generate_calibrated_data(data, slope_index=4, numba=False):
->>>>>>> 6e7287a5bb7e4e5a78a7526856ea662901eed0dc
->>>>>>> 5bed9293
     '''
     Applies mass_formula to every row in dataset to allow
     calibrated graphs to be generated.
@@ -525,11 +399,7 @@
     a = np.array(masses)
     a = a[a < 800]
     b = np.array(susses)
-<<<<<<< HEAD
     return a[(b > thresh)]
-=======
-    return a[(b > thresh)& (a < 800)]
->>>>>>> 5bed9293
 
 
 def get_frags(loc='../data/Fragment Table.csv'):
@@ -681,19 +551,11 @@
     limited_props = []
     for row in df.itertuples():
         peaks = np.array(row.masses)
-<<<<<<< HEAD
-=======
-<<<<<<< HEAD
->>>>>>> 5bed9293
         masses, frags1, dist1, masses2, frags2, dist2 = get_frags_dists(peaks,
                                                                     spots,
                                                                     [.003,.007])
         prop = len(masses) / len(peaks)
-<<<<<<< HEAD
         lprop = len(masses) / len(peaks[peaks<236])
-=======
-        lprop = len(masses) / len(peaks[peaks<336])
->>>>>>> 5bed9293
         low_dist = 0
         high_dist = 0
         if len(dist1) > 0:
@@ -702,30 +564,9 @@
             high_dist = np.mean(dist2)
         dists_high_thresh.append(high_dist)
         dists_low_thresh.append(low_dist)
-<<<<<<< HEAD
         nums.append(len(masses))
         props.append(prop)
         limited_props.append(lprop)
-=======
-        nums.append(len(masses))
-        props.append(prop)
-        limited_props.append(lprop)
-=======
-        masses, _, distances = get_frags_dists(peaks, spots, thresh=threshs[0])
-        nums.append(len(masses))
-        props.append(len(masses) / len(peaks))
-        limited_props.append(len(masses) / len(peaks[peaks < 236]))
-        if len(distances) > 0:
-            dists_low_thresh.append(np.mean(distances))
-        else:
-            dists_low_thresh.append(0)
-        _, _, distances = get_frags_dists(peaks, spots, thresh=threshs[1])
-        if len(distances) > 0:
-            dists_high_thresh.append(np.mean(distances))
-        else:
-            dists_high_thresh.append(0)
->>>>>>> 6e7287a5bb7e4e5a78a7526856ea662901eed0dc
->>>>>>> 5bed9293
     df['avg_dist_frags_low'] = dists_low_thresh
     df['avg_dist_frags_high'] = dists_high_thresh
     df['adjusted_' + prop_name] = limited_props
@@ -736,38 +577,8 @@
                                         calib_prop_thresh, prop_col='adjusted_'+prop_name)
     return df
 
-<<<<<<< HEAD
 def recalibrate(row, spots, slope_val, offset_val, augment=True,
                 num_peaks=False):
-=======
-<<<<<<< HEAD
-def recalibrate(row, spots, slope_amt=0, offset_amt=0, start_ind=2,
-                num_peaks=False):
-    '''
-    Function which quickly asseses the calibration of a spectrum.
-    '''
-    slope = row.MassOverTime + slope_amt * row.MassOverTime
-    offset = row.MassOffset + offset_amt * row.MassOffset
-    peaks = []
-    peaks = mass_formula(np.array(row.channels), row.SpecBinSize, row.StartFlightTime, slope,
-                   offset)
-    masses, frags1, dist1, masses2, frags2, dist2 = get_frags_dists(peaks,
-                                                                    spots,
-                                                                    [.003,.007])
-    prop = len(masses) / len(peaks[peaks<336])
-    low_dist = 0
-    high_dist = 0
-    if len(dist1) > 0:
-        low_dist = np.mean(dist1)
-    if len(dist2) > 0:
-        high_dist = np.mean(dist2)
-    if num_peaks:
-        return prop, low_dist, high_dist, len(masses)
-    else:
-        return prop, low_dist, high_dist
-=======
-def recalibrate(row, spots, slope_amt=0, offset_amt=0, start_ind=2):
->>>>>>> 5bed9293
     '''
     Function which quickly asseses the calibration of a spectrum.
     If augment is True slope_val and offset_val are treated as proportions
@@ -809,7 +620,6 @@
     else:
         return prop, low_dist, high_dist
 
->>>>>>> 6e7287a5bb7e4e5a78a7526856ea662901eed0dc
 
 def get_best_offset(spectrum, slope_range, offset_range, prev=0,
                     offsets=30, slopes=20, first=True, frags=None):
@@ -920,75 +730,4 @@
                 best_offset = bo
                 best_slope = bs
     return (proportions, low_distances, high_distances, ys, best_prop,
-            best_offset, best_slope)
-
-
-def get_severity(original_slope, original_offset, new_slope, new_offset,
-                 bin_size, start_time, channel=200, scaler=.02):
-    '''
-    Asses severity of error on a spectra. Returns linear value with numbers below
-    around .2 being well calibrated and those above .2 being poorly calibrated.
-    '''
-    two_hundred_channel = get_amu_channel(bin_size, start_time, original_slope,
-                                          original_offset, channel)
-    orig_200 = mass_formula(np.array(two_hundred_channel), bin_size, start_time,
-                            original_slope, original_offset)
-    new_200 = mass_formula(np.array(two_hundred_channel), bin_size, start_time,
-                           new_slope, new_offset)
-    dif = abs(orig_200 - new_200)
-    return (dif / scaler)
-
-
-def augment_spectrum(slope, offset, bin_size, start_time, modifier=1):
-    '''
-    Add a random amount of error to a spectrum so that it falls onto a
-    normal distribution of spectra with error.
-    '''
-    two_hundred_channel = get_amu_channel(bin_size, start_time, slope, offset,
-                                          200)
-    
-    vals = [slope, offset]
-    #new_vals = [0, 0]
-    for num in range(2):
-        sign, amount = tuple(np.random.rand(2))
-        amount = amount / modifier
-        orig = mass_formula(np.array(two_hundred_channel), bin_size, start_time,
-                            vals[0], vals[1])
-        mult = -1 if sign < .5 else 1
-        if num == 0 :
-            new_offset = get_amu_offset(bin_size, start_time, vals[0],
-                                        two_hundred_channel,
-                                        orig + mult * amount)
-            vals[1] = new_offset
-        else:
-            new_slope = get_amu_slope(bin_size, start_time, vals[1],
-                                      two_hundred_channel, orig + mult * amount)
-            vals[0] = new_slope
-    return tuple(vals)
-
-
-def augment_data(data, severity_scaler=0.02, spectrum_modifier=95):
-    '''
-    Returns new dataframe with augmented slope and offset values with error.
-    Also adds a severity column showing how much error each spectrum has.
-    '''
-    df = data.copy()
-    new_slopes = []
-    new_offsets = []
-    severities = []
-    for row in df.itertuples():
-        slope = row.MassOverTime
-        offset = row.MassOffset
-        bin_size = row.SpecBinSize
-        start_time = row.StartFlightTime
-        new_slope, new_offset = augment_spectrum(slope, offset, bin_size,
-                                                 start_time, spectrum_modifier)
-        new_slopes.append(new_slope)
-        new_offsets.append(new_offset)
-        severities.append(get_severity(slope, offset, new_slope, new_offset,
-                                       bin_size, start_time,
-                                       scaler=severity_scaler))
-    df['MassOverTime'] = new_slopes
-    df['MassOffset'] = new_offsets
-    df['Severity'] = severities
-    return generate_calibrated_data(df)+            best_offset, best_slope)